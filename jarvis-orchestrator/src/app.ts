import express from 'express';
import cors from 'cors';
import * as dotenv from 'dotenv';
import { orchestrate } from './controllers/orchestratorController';
import { logger } from './utils/logger';

dotenv.config();

const app = express();
const PORT = process.env.PORT || 5000;

// Middleware
app.use(cors());
app.use(express.json({ limit: '10mb' }));
app.use(express.urlencoded({ extended: true }));

// Request logging middleware
app.use((req, res, next) => {
    logger.info(`${req.method} ${req.path}`, {
        userAgent: req.get('User-Agent'),
        ip: req.ip,
        timestamp: new Date().toISOString()
    });
    next();
});

// Main web interface
app.get('/', (req, res) => {
    res.send(`
<!DOCTYPE html>
<html lang="en">
<head>
    <meta charset="UTF-8">
    <meta name="viewport" content="width=device-width, initial-scale=1.0">
    <title>JARVIS AI</title>
    <style>
        * {
            margin: 0;
            padding: 0;
            box-sizing: border-box;
        }

        body {
            font-family: "Söhne", ui-sans-serif, system-ui, -apple-system, "Segoe UI", Roboto, Ubuntu, Cantarell, "Noto Sans", sans-serif, "Helvetica Neue", Arial, "Apple Color Emoji", "Segoe UI Emoji", "Segoe UI Symbol", "Noto Color Emoji";
            background: #212121;
            color: #ececf1;
            height: 100vh;
            overflow: hidden;
        }

        .chat-container {
            display: flex;
            flex-direction: column;
            height: 100vh;
            max-width: 768px;
            margin: 0 auto;
            position: relative;
        }

        .header {
            padding: 12px 16px;
            background: #212121;
            border-bottom: 1px solid #565869;
            position: sticky;
            top: 0;
            z-index: 100;
        }

        .header h1 {
            font-size: 18px;
            font-weight: 600;
            color: #f7f7f8;
            text-align: center;
            margin: 0;
        }

        .messages-container {
            flex: 1;
            overflow-y: auto;
            padding: 0 20px;
            scroll-behavior: smooth;
        }

        .welcome-screen {
            display: flex;
            flex-direction: column;
            justify-content: center;
            align-items: center;
            height: 100%;
            text-align: center;
            padding: 40px 20px;
        }

        .welcome-icon {
            width: 64px;
            height: 64px;
            border-radius: 50%;
            background: #10a37f;
            display: flex;
            align-items: center;
            justify-content: center;
            margin-bottom: 32px;
            font-size: 28px;
        }

        .welcome-title {
            font-size: 32px;
            font-weight: 400;
            margin-bottom: 8px;
            color: #f7f7f8;
            line-height: 1.2;
        }

        .welcome-subtitle {
            font-size: 16px;
            color: #b4b4b4;
            margin-bottom: 32px;
            line-height: 1.5;
            font-weight: 400;
        }

        .agent-pills {
            display: flex;
            flex-wrap: wrap;
            gap: 12px;
            justify-content: center;
            margin-bottom: 40px;
        }

        .agent-pill {
            background: rgba(255, 255, 255, 0.05);
            border: 1px solid #565869;
            color: #ececf1;
            padding: 6px 12px;
            border-radius: 12px;
            font-size: 13px;
            font-weight: 400;
        }

        .message {
            margin: 24px 0;
            display: flex;
            gap: 12px;
        }

        .message.user {
            flex-direction: row-reverse;
        }

        .message-avatar {
            width: 32px;
            height: 32px;
            border-radius: 50%;
            flex-shrink: 0;
            display: flex;
            align-items: center;
            justify-content: center;
            font-weight: 600;
            font-size: 14px;
        }

        .message.user .message-avatar {
            background: #5436da;
            color: white;
        }

        .message.assistant .message-avatar {
            background: #10a37f;
            color: white;
        }

        .message-content {
            flex: 1;
            max-width: 70%;
        }

        .message.user .message-content {
            background: #2f2f2f;
            padding: 12px 16px;
            border-radius: 18px 18px 6px 18px;
            color: #ececf1;
            font-size: 16px;
            line-height: 1.5;
        }

        .message.assistant .message-content {
            background: transparent;
            padding: 0;
            line-height: 1.7;
            color: #ececf1;
            font-size: 16px;
        }

        .thinking {
            display: flex;
            align-items: center;
            gap: 8px;
            color: #b4b4b4;
            font-style: normal;
            padding: 8px 0;
            font-size: 14px;
        }

        .typing-dots {
            display: flex;
            gap: 2px;
        }

        .typing-dots span {
            width: 4px;
            height: 4px;
            background: #10a37f;
            border-radius: 50%;
            animation: typing 1.4s infinite;
        }

        .typing-dots span:nth-child(2) { animation-delay: 0.2s; }
        .typing-dots span:nth-child(3) { animation-delay: 0.4s; }

        @keyframes typing {
            0%, 60%, 100% { transform: translateY(0); }
            30% { transform: translateY(-10px); }
        }

        .input-container {
            padding: 16px 16px 24px 16px;
            background: #212121;
            border-top: 1px solid #565869;
        }

        .input-wrapper {
            position: relative;
            max-width: 100%;
        }

        .input-field {
            width: 100%;
            background: #40414f;
            border: 1px solid #565869;
            border-radius: 12px;
            padding: 12px 50px 12px 16px;
            font-size: 16px;
            color: #ececf1;
            resize: none;
            min-height: 24px;
            max-height: 200px;
            outline: none;
            transition: border-color 0.2s ease;
            font-family: inherit;
            line-height: 1.5;
        }

        .input-field:focus {
            border-color: #10a37f;
        }

        .input-field::placeholder {
            color: #8e8ea0;
        }

        .send-button {
            position: absolute;
            right: 8px;
            top: 50%;
            transform: translateY(-50%);
            width: 32px;
            height: 32px;
            background: #ececf1;
            border: none;
            border-radius: 6px;
            color: #202123;
            cursor: pointer;
            display: flex;
            align-items: center;
            justify-content: center;
            transition: background-color 0.2s ease;
        }

        .send-button:hover:not(:disabled) {
            background: #d9d9e3;
        }

        .send-button:disabled {
            background: #565869;
            color: #40414f;
            cursor: not-allowed;
        }

        .metadata {
            font-size: 12px;
            color: #8e8ea0;
            margin-top: 8px;
            padding-top: 8px;
            border-top: 1px solid #565869;
        }

        /* Scrollbar styling */
        .messages-container::-webkit-scrollbar {
            width: 4px;
        }

        .messages-container::-webkit-scrollbar-track {
            background: transparent;
        }

        .messages-container::-webkit-scrollbar-thumb {
            background: #565869;
            border-radius: 2px;
        }

        .messages-container::-webkit-scrollbar-thumb:hover {
            background: #676767;
        }

        @media (max-width: 640px) {
            .chat-container {
                height: 100vh;
            }
            
            .header {
                padding: 12px 16px;
            }
            
            .messages-container {
                padding: 0 16px;
            }
            
            .input-container {
                padding: 16px;
            }
        }
    </style>
</head>
<body>
<<<<<<< HEAD
    <div class="container">
        <h1>JARVIS Multi-AI Agent System</h1>
        <div class="subtitle">Enterprise-level AI orchestration with specialized agents for different business functions</div>
        
        <div class="agent-grid">
            <div class="agent-card">
                <h3>Recruitment Agent</h3>
                <p>Resume processing, candidate evaluation, interview scheduling, and talent acquisition optimization.</p>
            </div>
            <div class="agent-card">
                <h3>Content Agent</h3>
                <p>Text generation, content optimization, creative writing, and multi-language support.</p>
            </div>
            <div class="agent-card">
                <h3>General Assistant</h3>
                <p>Fallback processing, general queries, basic NLP, and error handling.</p>
            </div>
        </div>
        
        <div class="demo-section">
            <h3>Try the JARVIS System</h3>
            <textarea class="query-input" id="queryInput" placeholder="Example: 'I need help analyzing a resume for a software engineering position' or 'Generate a marketing blog post about AI'"></textarea>
            <button class="query-button" onclick="sendQuery()">Send Query to JARVIS</button>
            <div class="response-area" id="responseArea">Response will appear here...</div>
        </div>
=======
    <div class="chat-container">
        <div class="header">
            <h1>JARVIS AI</h1>
        </div>
        
        <div class="messages-container" id="messagesContainer">
            <div class="welcome-screen" id="welcomeScreen">
                <div class="welcome-icon">
                    <svg width="28" height="28" viewBox="0 0 24 24" fill="white">
                        <path d="M22.2819 9.8211a5.9847 5.9847 0 0 0-.5157-4.9108 6.0462 6.0462 0 0 0-6.5098-2.9A6.0651 6.0651 0 0 0 4.9807 4.1818a5.9847 5.9847 0 0 0-3.9977 2.9 6.0462 6.0462 0 0 0 .7427 7.0966 5.98 5.98 0 0 0 .511 4.9107 6.051 6.051 0 0 0 6.5146 2.9001A5.9847 5.9847 0 0 0 13.2599 24a6.0557 6.0557 0 0 0 5.7718-4.2058 5.9894 5.9894 0 0 0 3.9977-2.9001 6.0557 6.0557 0 0 0-.7475-7.0729zm-9.022 12.6081a4.4755 4.4755 0 0 1-2.8764-1.0408l.1419-.0804 4.7783-2.7582a.7948.7948 0 0 0 .3927-.6813v-6.7369l2.02 1.1686a.071.071 0 0 1 .038.052v5.5826a4.504 4.504 0 0 1-4.4945 4.4944zm-9.6607-4.1254a4.4708 4.4708 0 0 1-.5346-3.0137l.142.0852 4.783 2.7582a.7712.7712 0 0 0 .7806 0l5.8428-3.3685v2.3324a.0804.0804 0 0 1-.0332.0615L9.74 19.9502a4.4992 4.4992 0 0 1-6.1408-1.6464zM2.3408 7.8956a4.485 4.485 0 0 1 2.3655-1.9728V11.6a.7664.7664 0 0 0 .3879.6765l5.8144 3.3543-2.0201 1.1685a.0757.0757 0 0 1-.071 0l-4.8303-2.7865A4.504 4.504 0 0 1 2.3408 7.872zm16.5963 3.8558L13.1038 8.364 15.1192 7.2a.0757.0757 0 0 1 .071 0l4.8303 2.7913a4.4944 4.4944 0 0 1-.6765 8.1042v-5.6772a.79.79 0 0 0-.407-.667zm2.0107-3.0231l-.142-.0852-4.7735-2.7818a.7759.7759 0 0 0-.7854 0L9.409 9.2297V6.8974a.0662.0662 0 0 1 .0284-.0615l4.8303-2.7866a4.4992 4.4992 0 0 1 6.6802 4.66zM8.3065 12.863l-2.02-1.1638a.0804.0804 0 0 1-.038-.0567V6.0742a4.4992 4.4992 0 0 1 7.3757-3.4537l-.142.0805L8.704 5.459a.7948.7948 0 0 0-.3927.6813zm1.0976-2.3654l2.602-1.4998 2.6069 1.4998v2.9994l-2.5974 1.4997-2.6067-1.4997Z"/>
                    </svg>
                </div>
                <div class="welcome-title">How can I help you today?</div>
                <div class="welcome-subtitle">I'm JARVIS, your AI assistant with specialized agents for recruitment and content creation.</div>
                <div class="agent-pills">
                    <div class="agent-pill">Recruitment</div>
                    <div class="agent-pill">Content Creation</div>
                </div>
            </div>
        </div>
        
        <div class="input-container">
            <div class="input-wrapper">
                <textarea 
                    class="input-field" 
                    id="messageInput" 
                    placeholder="Message JARVIS..."
                    rows="1"
                ></textarea>
                <button class="send-button" id="sendButton" onclick="sendMessage()">
                    <svg width="16" height="16" viewBox="0 0 24 24" fill="none" stroke="currentColor" stroke-width="2">
                        <path d="M22 2L11 13M22 2l-7 20-4-9-9-4z"/>
                    </svg>
                </button>
            </div>
        </div>
>>>>>>> 6ff8709e
    </div>

    <script>
        let isWaiting = false;

        function hideWelcomeScreen() {
            const welcomeScreen = document.getElementById('welcomeScreen');
            if (welcomeScreen) {
                welcomeScreen.style.display = 'none';
            }
        }

        function addMessage(content, isUser = false, metadata = null) {
            hideWelcomeScreen();
            
            const messagesContainer = document.getElementById('messagesContainer');
            const messageDiv = document.createElement('div');
            messageDiv.className = \`message \${isUser ? 'user' : 'assistant'}\`;
            
            const avatar = document.createElement('div');
            avatar.className = 'message-avatar';
            avatar.textContent = isUser ? 'U' : 'J';
            
            const contentDiv = document.createElement('div');
            contentDiv.className = 'message-content';
            
            if (isUser) {
                contentDiv.textContent = content;
            } else {
                // Format assistant response
                if (typeof content === 'object') {
                    try {
                        const result = content.results && content.results[0] ? content.results[0].data : 'Processing completed';
                        contentDiv.innerHTML = \`
                            <div style="margin-bottom: 12px;">\${typeof result === 'string' ? result : JSON.stringify(result, null, 2)}</div>
                        \`;
                        
                        if (metadata || (content.metadata && content.metadata.nlpAnalysis)) {
                            const meta = metadata || content.metadata;
                            const metaDiv = document.createElement('div');
                            metaDiv.className = 'metadata';
                            metaDiv.innerHTML = \`
                                <strong>Analysis:</strong> Intent: \${meta.nlpAnalysis?.intent || 'unknown'}, 
                                Sentiment: \${meta.nlpAnalysis?.sentiment || 'neutral'} | 
                                <strong>Agent:</strong> \${content.results?.[0]?.agentType || 'content_agent'} | 
                                <strong>Model:</strong> \${content.results?.[0]?.metadata?.aiModel || 'claude-sonnet-4-20250514'}
                            \`;
                            contentDiv.appendChild(metaDiv);
                        }
                    } catch (e) {
                        contentDiv.textContent = JSON.stringify(content, null, 2);
                    }
                } else {
                    contentDiv.textContent = content;
                }
            }
            
            messageDiv.appendChild(avatar);
            messageDiv.appendChild(contentDiv);
            messagesContainer.appendChild(messageDiv);
            
            messagesContainer.scrollTop = messagesContainer.scrollHeight;
        }

        function showThinking() {
            hideWelcomeScreen();
            
            const messagesContainer = document.getElementById('messagesContainer');
            const thinkingDiv = document.createElement('div');
            thinkingDiv.className = 'message assistant';
            thinkingDiv.id = 'thinking-message';
            
            const avatar = document.createElement('div');
            avatar.className = 'message-avatar';
            avatar.textContent = 'J';
            
            const contentDiv = document.createElement('div');
            contentDiv.className = 'message-content thinking';
            contentDiv.innerHTML = \`
                JARVIS is thinking
                <div class="typing-dots">
                    <span></span>
                    <span></span>
                    <span></span>
                </div>
            \`;
            
            thinkingDiv.appendChild(avatar);
            thinkingDiv.appendChild(contentDiv);
            messagesContainer.appendChild(thinkingDiv);
            
            messagesContainer.scrollTop = messagesContainer.scrollHeight;
        }

        function removeThinking() {
            const thinkingMessage = document.getElementById('thinking-message');
            if (thinkingMessage) {
                thinkingMessage.remove();
            }
        }

        async function sendMessage() {
            const input = document.getElementById('messageInput');
            const sendButton = document.getElementById('sendButton');
            const message = input.value.trim();
            
            if (!message || isWaiting) return;
            
            isWaiting = true;
            sendButton.disabled = true;
            
            // Add user message
            addMessage(message, true);
            input.value = '';
            
            // Show thinking state
            showThinking();
            
            try {
                const response = await fetch('/api/v1/orchestrate', {
                    method: 'POST',
                    headers: { 'Content-Type': 'application/json' },
                    body: JSON.stringify({
                        query: message,
                        context: { userId: 'web-user', source: 'web' }
                    })
                });
                
                const data = await response.json();
                
                removeThinking();
                
                if (response.ok) {
                    addMessage(data, false, data.metadata);
                } else {
                    addMessage('Sorry, I encountered an error processing your request. Please try again.', false);
                }
                
            } catch (error) {
                removeThinking();
                addMessage('Sorry, I encountered a network error. Please check your connection and try again.', false);
                console.error('Error:', error);
            }
            
            isWaiting = false;
            sendButton.disabled = false;
            input.focus();
        }

        // Auto-resize textarea
        document.getElementById('messageInput').addEventListener('input', function() {
            this.style.height = 'auto';
            this.style.height = Math.min(this.scrollHeight, 200) + 'px';
        });

        // Send on Enter (not Shift+Enter)
        document.getElementById('messageInput').addEventListener('keydown', function(e) {
            if (e.key === 'Enter' && !e.shiftKey) {
                e.preventDefault();
                sendMessage();
            }
        });

        // Focus input on load
        window.addEventListener('load', function() {
            document.getElementById('messageInput').focus();
        });
    </script>
</body>
</html>
  `);
});

// Health check endpoint
app.get('/api/v1/health', (req, res) => {
    res.json({
        status: 'healthy',
        service: 'jarvis-orchestrator',
        timestamp: new Date().toISOString(),
        version: '1.0.0'
    });
});

// Main orchestration endpoint
app.post('/api/v1/orchestrate', orchestrate);

// Error handling middleware
app.use((error: any, req: express.Request, res: express.Response, next: express.NextFunction) => {
    logger.error('Unhandled error:', error);
    res.status(500).json({
        error: 'Internal Server Error',
        message: 'An unexpected error occurred during request processing',
        timestamp: new Date().toISOString()
    });
});

// 404 handler
app.use('*', (req, res) => {
    res.status(404).json({
        error: 'Not Found',
        message: `Route ${req.method} ${req.originalUrl} not found`,
        timestamp: new Date().toISOString()
    });
});

app.listen(Number(PORT), '0.0.0.0', () => {
    logger.info(`JARVIS Orchestrator Service running on port ${PORT}`);
});

export default app;<|MERGE_RESOLUTION|>--- conflicted
+++ resolved
@@ -332,33 +332,6 @@
     </style>
 </head>
 <body>
-<<<<<<< HEAD
-    <div class="container">
-        <h1>JARVIS Multi-AI Agent System</h1>
-        <div class="subtitle">Enterprise-level AI orchestration with specialized agents for different business functions</div>
-        
-        <div class="agent-grid">
-            <div class="agent-card">
-                <h3>Recruitment Agent</h3>
-                <p>Resume processing, candidate evaluation, interview scheduling, and talent acquisition optimization.</p>
-            </div>
-            <div class="agent-card">
-                <h3>Content Agent</h3>
-                <p>Text generation, content optimization, creative writing, and multi-language support.</p>
-            </div>
-            <div class="agent-card">
-                <h3>General Assistant</h3>
-                <p>Fallback processing, general queries, basic NLP, and error handling.</p>
-            </div>
-        </div>
-        
-        <div class="demo-section">
-            <h3>Try the JARVIS System</h3>
-            <textarea class="query-input" id="queryInput" placeholder="Example: 'I need help analyzing a resume for a software engineering position' or 'Generate a marketing blog post about AI'"></textarea>
-            <button class="query-button" onclick="sendQuery()">Send Query to JARVIS</button>
-            <div class="response-area" id="responseArea">Response will appear here...</div>
-        </div>
-=======
     <div class="chat-container">
         <div class="header">
             <h1>JARVIS AI</h1>
@@ -395,7 +368,6 @@
                 </button>
             </div>
         </div>
->>>>>>> 6ff8709e
     </div>
 
     <script>
